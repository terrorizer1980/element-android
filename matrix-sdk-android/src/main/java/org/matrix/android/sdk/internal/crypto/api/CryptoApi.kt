--- conflicted
+++ resolved
@@ -60,11 +60,7 @@
      * @param body the keys to be sent.
      */
     @POST(NetworkConstants.URI_API_PREFIX_PATH_R0 + "keys/upload")
-<<<<<<< HEAD
-    fun UploadKeys(@Body body: JsonDict): Call<KeysUploadResponse>
-=======
-    suspend fun uploadKeys(@Body body: KeysUploadBody): KeysUploadResponse
->>>>>>> 3b6234a9
+    suspend fun uploadKeys(@Body body: JsonDict): KeysUploadResponse
 
     /**
      * Download device keys.
