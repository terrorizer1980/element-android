--- conflicted
+++ resolved
@@ -97,11 +97,8 @@
             SearchModule::class,
             ThirdPartyModule::class,
             SpaceModule::class,
-<<<<<<< HEAD
-            PresenceModule::class
-=======
+            PresenceModule::class,
             RequestModule::class
->>>>>>> 73389820
         ]
 )
 @SessionScope
