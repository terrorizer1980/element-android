--- conflicted
+++ resolved
@@ -55,20 +55,11 @@
 import org.matrix.android.sdk.api.session.room.model.RoomHistoryVisibility
 import org.matrix.android.sdk.api.session.room.model.RoomHistoryVisibilityContent
 import org.matrix.android.sdk.api.session.room.model.RoomMemberContent
-<<<<<<< HEAD
+import org.matrix.android.sdk.api.session.sync.model.DeviceListResponse
+import org.matrix.android.sdk.api.session.sync.model.DeviceOneTimeKeysCountSyncResponse
+import org.matrix.android.sdk.api.session.sync.model.ToDeviceSyncResponse
 import org.matrix.android.sdk.api.util.JsonDict
 import org.matrix.android.sdk.internal.auth.registration.handleUIA
-=======
-import org.matrix.android.sdk.api.session.sync.model.SyncResponse
-import org.matrix.android.sdk.internal.crypto.actions.MegolmSessionDataImporter
-import org.matrix.android.sdk.internal.crypto.actions.SetDeviceVerificationAction
-import org.matrix.android.sdk.internal.crypto.algorithms.IMXEncrypting
-import org.matrix.android.sdk.internal.crypto.algorithms.IMXGroupEncryption
-import org.matrix.android.sdk.internal.crypto.algorithms.IMXWithHeldExtension
-import org.matrix.android.sdk.internal.crypto.algorithms.megolm.MXMegolmEncryptionFactory
-import org.matrix.android.sdk.internal.crypto.algorithms.olm.MXOlmEncryptionFactory
-import org.matrix.android.sdk.internal.crypto.crosssigning.DefaultCrossSigningService
->>>>>>> 31837390
 import org.matrix.android.sdk.internal.crypto.crosssigning.DeviceTrustLevel
 import org.matrix.android.sdk.internal.crypto.keysbackup.RustKeyBackupService
 import org.matrix.android.sdk.internal.crypto.keysbackup.model.rest.BackupKeysResult
@@ -124,22 +115,10 @@
 import org.matrix.android.sdk.internal.network.parsing.CheckNumberType
 import org.matrix.android.sdk.internal.session.SessionScope
 import org.matrix.android.sdk.internal.session.room.membership.LoadRoomMembersTask
-<<<<<<< HEAD
-import org.matrix.android.sdk.internal.session.sync.model.DeviceListResponse
-import org.matrix.android.sdk.internal.session.sync.model.DeviceOneTimeKeysCountSyncResponse
-import org.matrix.android.sdk.internal.session.sync.model.ToDeviceSyncResponse
-=======
->>>>>>> 31837390
 import org.matrix.android.sdk.internal.task.TaskExecutor
 import org.matrix.android.sdk.internal.task.TaskThread
 import org.matrix.android.sdk.internal.task.configureWith
 import org.matrix.android.sdk.internal.task.launchToCallback
-<<<<<<< HEAD
-import org.matrix.android.sdk.internal.util.MatrixCoroutineDispatchers
-=======
-import org.matrix.android.sdk.internal.util.JsonCanonicalizer
-import org.matrix.olm.OlmManager
->>>>>>> 31837390
 import timber.log.Timber
 import uniffi.olm.OutgoingVerificationRequest
 import uniffi.olm.Request
@@ -930,17 +909,10 @@
             val membership = roomMember?.membership
             if (membership == Membership.JOIN) {
                 // make sure we are tracking the deviceList for this user.
-<<<<<<< HEAD
                 olmMachine!!.updateTrackedUsers(listOf(userId))
             } else if (membership == Membership.INVITE
                     && shouldEncryptForInvitedMembers(roomId)
                     && isEncryptionEnabledForInvitedUser()) {
-=======
-                deviceListManager.startTrackingDeviceList(listOf(userId))
-            } else if (membership == Membership.INVITE &&
-                    shouldEncryptForInvitedMembers(roomId) &&
-                    isEncryptionEnabledForInvitedUser()) {
->>>>>>> 31837390
                 // track the deviceList for this invited user.
                 // Caution: there's a big edge case here in that federated servers do not
                 // know what other servers are in the room at the time they've been invited.
