--- conflicted
+++ resolved
@@ -118,25 +118,10 @@
     implementation libs.jetbrains.coroutinesCore
     implementation libs.jetbrains.coroutinesAndroid
 
-<<<<<<< HEAD
-    def arrow_version = "0.8.2"
-    def moshi_version = '1.12.0'
-    def lifecycle_version = '2.2.0'
-    def arch_version = '2.1.0'
-    def markwon_version = '3.1.0'
-    def daggerVersion = '2.38'
-    def work_version = '2.5.0'
-    def retrofit_version = '2.9.0'
-
-    implementation 'net.java.dev.jna:jna:5.6.0@aar'
-
-    implementation "org.jetbrains.kotlin:kotlin-stdlib-jdk7:$kotlin_version"
-    implementation "org.jetbrains.kotlinx:kotlinx-coroutines-core:$kotlin_coroutines_version"
-    implementation "org.jetbrains.kotlinx:kotlinx-coroutines-android:$kotlin_coroutines_version"
-=======
+    implementation 'net.java.dev.jna:jna:5.10.0@aar'
+
     implementation libs.androidx.appCompat
     implementation libs.androidx.core
->>>>>>> 31837390
 
     // Lifecycle
     implementation libs.androidx.lifecycleCommon
