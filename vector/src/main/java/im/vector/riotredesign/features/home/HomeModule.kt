/*
 * Copyright 2019 New Vector Ltd
 *
 * Licensed under the Apache License, Version 2.0 (the "License");
 * you may not use this file except in compliance with the License.
 * You may obtain a copy of the License at
 *
 * http://www.apache.org/licenses/LICENSE-2.0
 *
 * Unless required by applicable law or agreed to in writing, software
 * distributed under the License is distributed on an "AS IS" BASIS,
 * WITHOUT WARRANTIES OR CONDITIONS OF ANY KIND, either express or implied.
 * See the License for the specific language governing permissions and
 * limitations under the License.
 */

package im.vector.riotredesign.features.home

import androidx.fragment.app.Fragment
import im.vector.riotredesign.core.glide.GlideApp
import im.vector.riotredesign.core.resources.ColorProvider
import im.vector.riotredesign.features.autocomplete.command.AutocompleteCommandController
import im.vector.riotredesign.features.autocomplete.command.AutocompleteCommandPresenter
import im.vector.riotredesign.features.autocomplete.user.AutocompleteUserController
import im.vector.riotredesign.features.autocomplete.user.AutocompleteUserPresenter
import im.vector.riotredesign.features.home.group.GroupSummaryController
import im.vector.riotredesign.features.home.room.detail.timeline.TimelineEventController
import im.vector.riotredesign.features.home.room.detail.timeline.factory.DefaultItemFactory
import im.vector.riotredesign.features.home.room.detail.timeline.factory.MessageItemFactory
import im.vector.riotredesign.features.home.room.detail.timeline.factory.NoticeItemFactory
import im.vector.riotredesign.features.home.room.detail.timeline.factory.TimelineItemFactory
import im.vector.riotredesign.features.home.room.detail.timeline.format.NoticeEventFormatter
import im.vector.riotredesign.features.home.room.detail.timeline.helper.TimelineDateFormatter
import im.vector.riotredesign.features.home.room.detail.timeline.helper.TimelineMediaSizeProvider
import im.vector.riotredesign.features.home.room.list.RoomSummaryController
import im.vector.riotredesign.features.html.EventHtmlRenderer
import org.koin.core.parameter.parametersOf
import org.koin.dsl.module.module

class HomeModule {

    companion object {
        const val HOME_SCOPE = "HOME_SCOPE"
        const val ROOM_DETAIL_SCOPE = "ROOM_DETAIL_SCOPE"
    }

    val definition = module {

        // Activity scope

        scope(HOME_SCOPE) {
            HomeNavigator()
        }

        scope(HOME_SCOPE) {
            HomePermalinkHandler(get(), get())
        }

        // Fragment scopes

        factory {
            TimelineDateFormatter(get())
        }

        factory {
            NoticeEventFormatter(get())
        }

        factory { (fragment: Fragment) ->
            val eventHtmlRenderer = EventHtmlRenderer(GlideApp.with(fragment), fragment.requireContext(), get())
            val noticeEventFormatter = get<NoticeEventFormatter>(parameters = { parametersOf(fragment) })
            val timelineMediaSizeProvider = TimelineMediaSizeProvider()
            val colorProvider = ColorProvider(fragment.requireContext())
<<<<<<< HEAD
            val timelineDateFormatter = get<TimelineDateFormatter>()

            val timelineItemFactory = TimelineItemFactory(
                    messageItemFactory = MessageItemFactory(colorProvider, timelineMediaSizeProvider, timelineDateFormatter, eventHtmlRenderer),
                    noticeItemFactory = NoticeItemFactory(noticeEventFormatter),
=======
            val messageItemFactory = MessageItemFactory(colorProvider, timelineMediaSizeProvider, timelineDateFormatter, eventHtmlRenderer,get())

            val timelineItemFactory = TimelineItemFactory(messageItemFactory = messageItemFactory,
                    roomNameItemFactory = RoomNameItemFactory(get()),
                    roomTopicItemFactory = RoomTopicItemFactory(get()),
                    roomMemberItemFactory = RoomMemberItemFactory(get()),
                    roomHistoryVisibilityItemFactory = RoomHistoryVisibilityItemFactory(get()),
                    callItemFactory = CallItemFactory(get()),
>>>>>>> e3983dea
                    defaultItemFactory = DefaultItemFactory()
            )
            TimelineEventController(timelineDateFormatter, timelineItemFactory, timelineMediaSizeProvider)
        }

        factory {
            RoomSummaryController(get(), get(), get())
        }

        factory {
            GroupSummaryController()
        }

        scope(ROOM_DETAIL_SCOPE) { (fragment: Fragment) ->
            val commandController = AutocompleteCommandController(get())
            AutocompleteCommandPresenter(fragment.requireContext(), commandController)
        }

        scope(ROOM_DETAIL_SCOPE) { (fragment: Fragment) ->
            val userController = AutocompleteUserController()
            AutocompleteUserPresenter(fragment.requireContext(), userController)
        }

    }
}<|MERGE_RESOLUTION|>--- conflicted
+++ resolved
@@ -71,22 +71,12 @@
             val noticeEventFormatter = get<NoticeEventFormatter>(parameters = { parametersOf(fragment) })
             val timelineMediaSizeProvider = TimelineMediaSizeProvider()
             val colorProvider = ColorProvider(fragment.requireContext())
-<<<<<<< HEAD
             val timelineDateFormatter = get<TimelineDateFormatter>()
+            val messageItemFactory = MessageItemFactory(colorProvider, timelineMediaSizeProvider, timelineDateFormatter, eventHtmlRenderer, get())
 
             val timelineItemFactory = TimelineItemFactory(
-                    messageItemFactory = MessageItemFactory(colorProvider, timelineMediaSizeProvider, timelineDateFormatter, eventHtmlRenderer),
+                    messageItemFactory = messageItemFactory,
                     noticeItemFactory = NoticeItemFactory(noticeEventFormatter),
-=======
-            val messageItemFactory = MessageItemFactory(colorProvider, timelineMediaSizeProvider, timelineDateFormatter, eventHtmlRenderer,get())
-
-            val timelineItemFactory = TimelineItemFactory(messageItemFactory = messageItemFactory,
-                    roomNameItemFactory = RoomNameItemFactory(get()),
-                    roomTopicItemFactory = RoomTopicItemFactory(get()),
-                    roomMemberItemFactory = RoomMemberItemFactory(get()),
-                    roomHistoryVisibilityItemFactory = RoomHistoryVisibilityItemFactory(get()),
-                    callItemFactory = CallItemFactory(get()),
->>>>>>> e3983dea
                     defaultItemFactory = DefaultItemFactory()
             )
             TimelineEventController(timelineDateFormatter, timelineItemFactory, timelineMediaSizeProvider)
