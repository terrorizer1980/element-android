--- conflicted
+++ resolved
@@ -32,6 +32,7 @@
 import im.vector.matrix.android.api.session.room.timeline.TimelineEvent
 import im.vector.riotredesign.R
 import im.vector.riotredesign.core.platform.VectorViewModel
+import im.vector.riotredesign.core.resources.StringProvider
 import im.vector.riotredesign.features.home.room.detail.timeline.item.MessageInformationData
 import org.json.JSONObject
 
@@ -52,7 +53,8 @@
  * Manages list actions for a given message (copy / paste / forward...)
  */
 class MessageMenuViewModel @AssistedInject constructor(@Assisted initialState: MessageMenuState,
-                                                       private val session: Session) : VectorViewModel<MessageMenuState>(initialState) {
+                                                       private val session: Session,
+                                                       private val stringProvider: StringProvider) : VectorViewModel<MessageMenuState>(initialState) {
 
     @AssistedInject.Factory
     interface Factory {
@@ -158,23 +160,15 @@
 
                 this.add(SimpleAction(VIEW_SOURCE, R.string.view_source, R.drawable.ic_view_source, JSONObject(event.root.toContent()).toString(4)))
                 if (event.isEncrypted()) {
-<<<<<<< HEAD
                     this.add(SimpleAction(VIEW_DECRYPTED_SOURCE, R.string.view_decrypted_source, R.drawable.ic_view_source, state.eventId))
-=======
                     val decryptedContent = event.root.mClearEvent?.toContent()?.let {
                         JSONObject(it).toString(4)
-                    } ?: viewModelContext.activity.getString(R.string.encryption_information_decryption_error)
-
+                    } ?: stringProvider.getString(R.string.encryption_information_decryption_error)
                     this.add(SimpleAction(VIEW_DECRYPTED_SOURCE, R.string.view_decrypted_source, R.drawable.ic_view_source, decryptedContent))
->>>>>>> 33f17e4c
                 }
                 this.add(SimpleAction(ACTION_COPY_PERMALINK, R.string.permalink, R.drawable.ic_permalink, state.eventId))
 
-<<<<<<< HEAD
-                if (session.sessionParams.credentials.userId != event.root.sender && event.root.getClearType() == EventType.MESSAGE) {
-=======
-                if (currentSession.sessionParams.credentials.userId != event.root.senderId && event.root.getClearType() == EventType.MESSAGE) {
->>>>>>> 33f17e4c
+                if (session.sessionParams.credentials.userId != event.root.senderId && event.root.getClearType() == EventType.MESSAGE) {
                     //not sent by me
                     this.add(SimpleAction(ACTION_FLAG, R.string.report_content, R.drawable.ic_flag, state.eventId))
                 }
@@ -219,21 +213,12 @@
         }
     }
 
-<<<<<<< HEAD
-    private fun canRedact(event: TimelineEvent, myUserId: String): Boolean {
-        //Only event of type Event.EVENT_TYPE_MESSAGE are supported for the moment
-        if (event.root.getClearType() != EventType.MESSAGE) return false
-        //TODO if user is admin or moderator
-        return event.root.sender == myUserId
-    }
-=======
         private fun canRedact(event: TimelineEvent, myUserId: String): Boolean {
             //Only event of type Event.EVENT_TYPE_MESSAGE are supported for the moment
             if (event.root.getClearType() != EventType.MESSAGE) return false
             //TODO if user is admin or moderator
             return event.root.senderId == myUserId
         }
->>>>>>> 33f17e4c
 
     private fun canViewReactions(event: TimelineEvent): Boolean {
         //Only event of type Event.EVENT_TYPE_MESSAGE are supported for the moment
@@ -242,18 +227,7 @@
         return event.annotations?.reactionsSummary?.isNotEmpty() ?: false
     }
 
-<<<<<<< HEAD
-    private fun canEdit(event: TimelineEvent, myUserId: String): Boolean {
-        //Only event of type Event.EVENT_TYPE_MESSAGE are supported for the moment
-        if (event.root.getClearType() != EventType.MESSAGE) return false
-        //TODO if user is admin or moderator
-        val messageContent = event.root.content.toModel<MessageContent>()
-        return event.root.sender == myUserId && (
-                messageContent?.type == MessageType.MSGTYPE_TEXT
-                || messageContent?.type == MessageType.MSGTYPE_EMOTE
-                                                )
-    }
-=======
+
         private fun canEdit(event: TimelineEvent, myUserId: String): Boolean {
             //Only event of type Event.EVENT_TYPE_MESSAGE are supported for the moment
             if (event.root.getClearType() != EventType.MESSAGE) return false
@@ -264,7 +238,6 @@
                             || messageContent?.type == MessageType.MSGTYPE_EMOTE
                     )
         }
->>>>>>> 33f17e4c
 
 
     private fun canCopy(type: String?): Boolean {
