--- conflicted
+++ resolved
@@ -35,7 +35,6 @@
 import com.github.piasy.biv.loader.glide.GlideImageLoader
 import com.jakewharton.threetenabp.AndroidThreeTen
 import im.vector.matrix.android.api.Matrix
-<<<<<<< HEAD
 import im.vector.matrix.android.api.MatrixConfiguration
 import im.vector.matrix.android.api.auth.Authenticator
 import im.vector.riotredesign.core.di.ActiveSessionHolder
@@ -43,10 +42,6 @@
 import im.vector.riotredesign.core.di.HasVectorInjector
 import im.vector.riotredesign.core.di.VectorComponent
 import im.vector.riotredesign.core.extensions.configureAndStart
-import im.vector.riotredesign.core.services.AlarmSyncBroadcastReceiver
-=======
-import im.vector.riotredesign.core.di.AppModule
->>>>>>> 0765d6d1
 import im.vector.riotredesign.features.configuration.VectorConfiguration
 import im.vector.riotredesign.features.lifecycle.VectorActivityLifecycleCallbacks
 import im.vector.riotredesign.features.notifications.NotificationDrawerManager
@@ -54,11 +49,6 @@
 import im.vector.riotredesign.features.notifications.PushRuleTriggerListener
 import im.vector.riotredesign.features.rageshake.VectorFileLogger
 import im.vector.riotredesign.features.rageshake.VectorUncaughtExceptionHandler
-<<<<<<< HEAD
-import im.vector.riotredesign.features.settings.PreferencesManager
-=======
-import im.vector.riotredesign.features.roomdirectory.RoomDirectoryModule
->>>>>>> 0765d6d1
 import im.vector.riotredesign.features.version.getVersion
 import im.vector.riotredesign.push.fcm.FcmHelper
 import timber.log.Timber
@@ -121,13 +111,8 @@
 
             @OnLifecycleEvent(Lifecycle.Event.ON_RESUME)
             fun entersForeground() {
-<<<<<<< HEAD
-                AlarmSyncBroadcastReceiver.cancelAlarm(appContext)
+                FcmHelper.onEnterForeground(appContext)
                 activeSessionHolder.getSafeActiveSession()?.also {
-=======
-                FcmHelper.onEnterForeground(appContext)
-                Matrix.getInstance().currentSession?.also {
->>>>>>> 0765d6d1
                     it.stopAnyBackgroundSync()
                 }
             }
@@ -136,22 +121,7 @@
             fun entersBackground() {
                 Timber.i("App entered background") // call persistInfo
                 notificationDrawerManager.persistInfo()
-<<<<<<< HEAD
-                if (FcmHelper.isPushSupported()) {
-                    //TODO FCM fallback
-                } else {
-                    //TODO check if notifications are enabled for this device
-                    //We need to use alarm in this mode
-                    val activeSession = activeSessionHolder.getSafeActiveSession()
-                    if (activeSession != null && PreferencesManager.areNotificationEnabledForDevice(applicationContext)) {
-                        AlarmSyncBroadcastReceiver.scheduleAlarm(applicationContext, activeSession.myUserId, 4_000L)
-                        Timber.i("Alarm scheduled to restart service")
-                    }
-                }
-=======
-
-                FcmHelper.onEnterBackground(appContext, Matrix.getInstance().currentSession != null)
->>>>>>> 0765d6d1
+                FcmHelper.onEnterBackground(appContext, activeSessionHolder)
             }
         })
     }
