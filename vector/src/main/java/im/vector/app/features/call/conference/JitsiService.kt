--- conflicted
+++ resolved
@@ -106,16 +106,9 @@
             this.avatar = userAvatar?.let { URL(it) }
         }
         val roomName = session.getRoomSummary(roomId)?.displayName
-<<<<<<< HEAD
         val widgetData = jitsiWidgetDataFactory.create(jitsiWidget)
         val token = if (widgetData.isOpenIdJWTAuthenticationRequired()) {
             getOpenIdJWTToken(roomId, widgetData.domain, userDisplayName ?: session.myUserId, userAvatar ?: "")
-=======
-        val properties = extractProperties(jitsiWidget) ?: throw IllegalStateException()
-
-        val token = if (jitsiWidget.isOpenIdJWTAuthenticationRequired()) {
-            getOpenIdJWTToken(roomId, properties.domain, userDisplayName ?: session.myUserId, userAvatar ?: "")
->>>>>>> 5b908c40
         } else {
             null
         }
@@ -129,18 +122,14 @@
         )
     }
 
-<<<<<<< HEAD
+    fun extractJitsiWidgetData(widget: Widget): JitsiWidgetData? {
+        return tryOrNull {
+            jitsiWidgetDataFactory.create(widget)
+        }
+    }
+
     private fun JitsiWidgetData.isOpenIdJWTAuthenticationRequired(): Boolean {
         return auth == JITSI_OPEN_ID_TOKEN_JWT_AUTH
-=======
-    fun extractProperties(jitsiWidget: Widget): JitsiWidgetProperties? {
-        return session.widgetService().getWidgetComputedUrl(jitsiWidget, themeProvider.isLightTheme())
-                ?.let { url -> jitsiWidgetPropertiesFactory.create(url) }
-    }
-
-    private fun Widget.isOpenIdJWTAuthenticationRequired(): Boolean {
-        return widgetContent.data[JITSI_AUTH_KEY] == JITSI_OPEN_ID_TOKEN_JWT_AUTH
->>>>>>> 5b908c40
     }
 
     private suspend fun getOpenIdJWTToken(roomId: String, domain: String, userDisplayName: String, userAvatar: String): String {
