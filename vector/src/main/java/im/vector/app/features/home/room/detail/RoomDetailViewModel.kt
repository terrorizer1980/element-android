--- conflicted
+++ resolved
@@ -220,14 +220,8 @@
     }
 
     private fun observePowerLevel() {
-<<<<<<< HEAD
         PowerLevelsFlowFactory(room).createFlow()
                 .onEach {
-                    val canSendMessage = PowerLevelsHelper(it).isUserAllowedToSend(session.myUserId, false, EventType.MESSAGE)
-=======
-        PowerLevelsObservableFactory(room).createObservable()
-                .subscribe {
->>>>>>> b4119386
                     val canInvite = PowerLevelsHelper(it).isUserAbleToInvite(session.myUserId)
                     val isAllowedToManageWidgets = session.widgetService().hasPermissionsToHandleWidgets(room.roomId)
                     val isAllowedToStartWebRTCCall = PowerLevelsHelper(it).isUserAllowedToSend(session.myUserId, false, EventType.CALL_INVITE)
