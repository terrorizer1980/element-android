--- conflicted
+++ resolved
@@ -26,18 +26,13 @@
         val phoneNumbersList: Async<List<PidInfo>> = Uninitialized,
         // Can be true if terms are updated
         val termsNotSigned: Boolean = false,
-<<<<<<< HEAD
-        val userConsent: Boolean = false
-) : MavericksState
-=======
         val userConsent: Boolean = false,
         val isIdentityPolicyUrlsExpanded: Boolean = false
-) : MvRxState
+) : MavericksState
 
 data class IdentityServerWithTerms(
         val serverUrl: String,
         val policies: List<IdentityServerPolicy>
 )
 
-data class IdentityServerPolicy(val name: String, val url: String)
->>>>>>> b4119386
+data class IdentityServerPolicy(val name: String, val url: String)