/*
 * Copyright 2019 New Vector Ltd
 *
 * Licensed under the Apache License, Version 2.0 (the "License");
 * you may not use this file except in compliance with the License.
 * You may obtain a copy of the License at
 *
 *     http://www.apache.org/licenses/LICENSE-2.0
 *
 * Unless required by applicable law or agreed to in writing, software
 * distributed under the License is distributed on an "AS IS" BASIS,
 * WITHOUT WARRANTIES OR CONDITIONS OF ANY KIND, either express or implied.
 * See the License for the specific language governing permissions and
 * limitations under the License.
 */

package im.vector.riotx.core.extensions

import android.content.Context
import androidx.core.content.ContextCompat
import androidx.lifecycle.Lifecycle
import androidx.lifecycle.ProcessLifecycleOwner
import im.vector.matrix.android.api.session.Session
import im.vector.matrix.android.api.session.crypto.keysbackup.KeysBackupState
import im.vector.matrix.android.api.session.sync.FilterService
import im.vector.riotx.core.services.VectorSyncService
import im.vector.riotx.features.notifications.PushRuleTriggerListener
import im.vector.riotx.features.session.SessionListener
import timber.log.Timber

fun Session.configureAndStart(context: Context,
                              pushRuleTriggerListener: PushRuleTriggerListener,
                              sessionListener: SessionListener) {
    open()
    addListener(sessionListener)
    setFilter(FilterService.FilterPreset.RiotFilter)
    Timber.i("Configure and start session for ${this.myUserId}")
    startSyncing(context)
    refreshPushers()
    pushRuleTriggerListener.startWithSession(this)

    // TODO P1 From HomeActivity
    // @Inject lateinit var incomingVerificationRequestHandler: IncomingVerificationRequestHandler
    // @Inject lateinit var keyRequestHandler: KeyRequestHandler
}

<<<<<<< HEAD
fun Session.startSyncing(context: Context) {
    val applicationContext = context.applicationContext
    if (!hasAlreadySynced()) {
        VectorSyncService.newIntent(applicationContext, myUserId).also {
            try {
                ContextCompat.startForegroundService(applicationContext, it)
            } catch (ex: Throwable) {
                // TODO
                Timber.e(ex)
            }
        }
    }
    val isAtLeastStarted = ProcessLifecycleOwner.get().lifecycle.currentState.isAtLeast(Lifecycle.State.STARTED)
    Timber.v("--> is at least started? $isAtLeastStarted")
    startSync(isAtLeastStarted)
=======
/**
 * Tell is the session has unsaved e2e keys in the backup
 */
fun Session.hasUnsavedKeys(): Boolean {
    return inboundGroupSessionsCount(false) > 0
            && getKeysBackupService().state != KeysBackupState.ReadyToBackUp
>>>>>>> 4a11d028
}<|MERGE_RESOLUTION|>--- conflicted
+++ resolved
@@ -44,7 +44,6 @@
     // @Inject lateinit var keyRequestHandler: KeyRequestHandler
 }
 
-<<<<<<< HEAD
 fun Session.startSyncing(context: Context) {
     val applicationContext = context.applicationContext
     if (!hasAlreadySynced()) {
@@ -60,12 +59,12 @@
     val isAtLeastStarted = ProcessLifecycleOwner.get().lifecycle.currentState.isAtLeast(Lifecycle.State.STARTED)
     Timber.v("--> is at least started? $isAtLeastStarted")
     startSync(isAtLeastStarted)
-=======
+}
+
 /**
  * Tell is the session has unsaved e2e keys in the backup
  */
 fun Session.hasUnsavedKeys(): Boolean {
     return inboundGroupSessionsCount(false) > 0
             && getKeysBackupService().state != KeysBackupState.ReadyToBackUp
->>>>>>> 4a11d028
 }