--- conflicted
+++ resolved
@@ -15,15 +15,9 @@
         tools:visibility="visible">
 
         <ImageView
-<<<<<<< HEAD
-            android:id="@+id/iv_icr_accept_call"
+            android:id="@+id/ringingControlAccept"
             android:layout_width="56dp"
             android:layout_height="56dp"
-=======
-            android:id="@+id/ringingControlAccept"
-            android:layout_width="64dp"
-            android:layout_height="64dp"
->>>>>>> 4a5dbde8
             android:background="@drawable/oval_positive"
             android:clickable="true"
             android:contentDescription="@string/call_notification_answer"
@@ -34,15 +28,9 @@
             tools:ignore="MissingConstraints,MissingPrefix" />
 
         <ImageView
-<<<<<<< HEAD
-            android:id="@+id/iv_icr_end_call"
+            android:id="@+id/ringingControlDecline"
             android:layout_width="56dp"
             android:layout_height="56dp"
-=======
-            android:id="@+id/ringingControlDecline"
-            android:layout_width="64dp"
-            android:layout_height="64dp"
->>>>>>> 4a5dbde8
             android:background="@drawable/oval_destructive"
             android:clickable="true"
             android:contentDescription="@string/call_notification_reject"
@@ -74,7 +62,7 @@
         tools:visibility="visible">
 
         <ImageView
-            android:id="@+id/iv_leftMiniControl"
+            android:id="@+id/openChatIcon"
             android:layout_width="32dp"
             android:layout_height="32dp"
             android:clickable="true"
@@ -86,15 +74,9 @@
             tools:ignore="MissingConstraints,MissingPrefix" />
 
         <ImageView
-<<<<<<< HEAD
-            android:id="@+id/iv_mute_toggle"
+            android:id="@+id/muteIcon"
             android:layout_width="56dp"
             android:layout_height="56dp"
-=======
-            android:id="@+id/muteIcon"
-            android:layout_width="64dp"
-            android:layout_height="64dp"
->>>>>>> 4a5dbde8
             android:background="@drawable/oval_positive"
             android:clickable="true"
             android:focusable="true"
@@ -107,7 +89,7 @@
             tools:src="@drawable/ic_microphone_on" />
 
         <ImageView
-            android:id="@+id/iv_end_call"
+            android:id="@+id/endCallIcon"
             android:layout_width="56dp"
             android:layout_height="56dp"
             android:background="@drawable/oval_destructive"
@@ -120,15 +102,9 @@
             tools:ignore="MissingConstraints,MissingPrefix" />
 
         <ImageView
-<<<<<<< HEAD
-            android:id="@+id/iv_video_toggle"
-            android:layout_width="56dp"
-            android:layout_height="56dp"
-=======
             android:id="@+id/videoToggleIcon"
             android:layout_width="64dp"
             android:layout_height="64dp"
->>>>>>> 4a5dbde8
             android:background="@drawable/oval_positive"
             android:clickable="true"
             android:focusable="true"
@@ -140,7 +116,7 @@
             tools:ignore="MissingConstraints,MissingPrefix" />
 
         <ImageView
-            android:id="@+id/iv_more"
+            android:id="@+id/moreIcon"
             android:layout_width="32dp"
             android:layout_height="32dp"
             android:clickable="true"
@@ -154,75 +130,9 @@
         <androidx.constraintlayout.helper.widget.Flow
             android:layout_width="match_parent"
             android:layout_height="wrap_content"
-            app:constraint_referenced_ids="iv_leftMiniControl, muteIcon, iv_end_call,videoToggleIcon,iv_more"
+            app:constraint_referenced_ids="openChatIcon, muteIcon, endCallIcon,videoToggleIcon,moreIcon"
             tools:ignore="MissingConstraints" />
 
     </androidx.constraintlayout.widget.ConstraintLayout>
 
-    <!--    <ImageView-->
-    <!--        android:id="@+id/iv_call_speaker"-->
-    <!--        android:layout_width="32dp"-->
-    <!--        android:layout_height="32dp"-->
-    <!--        android:layout_marginStart="32dp"-->
-    <!--        android:clickable="true"-->
-    <!--        android:focusable="true"-->
-    <!--        android:src="@drawable/ic_call_speaker_default"-->
-    <!--        android:tint="?colorPrimary"-->
-    <!--        app:layout_constraintBottom_toBottomOf="parent"-->
-    <!--        app:layout_constraintStart_toStartOf="parent"-->
-    <!--        app:layout_constraintTop_toTopOf="parent" />-->
-
-    <!--    <ImageView-->
-    <!--        android:id="@+id/iv_call_flip_camera"-->
-    <!--        android:layout_width="32dp"-->
-    <!--        android:layout_height="32dp"-->
-    <!--        android:layout_marginStart="32dp"-->
-    <!--        android:clickable="true"-->
-    <!--        android:focusable="true"-->
-    <!--        android:src="@drawable/ic_call_flip_camera_default"-->
-    <!--        app:layout_constraintBottom_toBottomOf="parent"-->
-    <!--        app:layout_constraintStart_toStartOf="parent"-->
-    <!--        app:layout_constraintTop_toTopOf="parent" />-->
-
-    <!--    <ImageView-->
-    <!--        android:id="@+id/iv_end_call"-->
-    <!--        android:layout_width="56dp"-->
-    <!--        android:layout_height="56dp"-->
-    <!--        android:layout_marginBottom="32dp"-->
-    <!--        android:background="@drawable/oval_destructive"-->
-    <!--        android:clickable="true"-->
-    <!--        android:focusable="true"-->
-    <!--        android:padding="8dp"-->
-    <!--        android:src="@drawable/ic_call_end"-->
-    <!--        android:tint="@color/white"-->
-    <!--        app:layout_constraintBottom_toBottomOf="parent"-->
-    <!--        app:layout_constraintBottom_toTopOf="@+id/layout_call_actions"-->
-    <!--        app:layout_constraintEnd_toEndOf="parent"-->
-    <!--        app:layout_constraintStart_toStartOf="parent" />-->
-
-
-    <!--    <ImageView-->
-    <!--        android:id="@+id/iv_call_videocam_off"-->
-    <!--        android:layout_width="32dp"-->
-    <!--        android:layout_height="32dp"-->
-    <!--        android:clickable="true"-->
-    <!--        android:focusable="true"-->
-    <!--        android:src="@drawable/ic_call_videocam_off_default"-->
-    <!--        app:layout_constraintBottom_toBottomOf="parent"-->
-    <!--        app:layout_constraintEnd_toEndOf="parent"-->
-    <!--        app:layout_constraintStart_toStartOf="parent"-->
-    <!--        app:layout_constraintTop_toTopOf="parent" />-->
-
-    <!--    <ImageView-->
-    <!--        android:id="@+id/iv_call_mute"-->
-    <!--        android:layout_width="32dp"-->
-    <!--        android:layout_height="32dp"-->
-    <!--        android:layout_marginEnd="32dp"-->
-    <!--        android:clickable="true"-->
-    <!--        android:focusable="true"-->
-    <!--        android:src="@drawable/ic_call_mute_default"-->
-    <!--        app:layout_constraintBottom_toBottomOf="parent"-->
-    <!--        app:layout_constraintEnd_toEndOf="parent"-->
-    <!--        app:layout_constraintTop_toTopOf="parent" />-->
-
 </merge>