<?xml version="1.0" encoding="utf-8"?>
<LinearLayout xmlns:android="http://schemas.android.com/apk/res/android"
    xmlns:app="http://schemas.android.com/apk/res-auto"
    xmlns:tools="http://schemas.android.com/tools"
    android:id="@+id/callControlsWrapper"
    android:layout_width="match_parent"
    android:layout_height="match_parent"
    android:background="?riotx_bottom_sheet_background"
    android:orientation="vertical">

    <im.vector.app.core.ui.views.BottomSheetActionButton
        android:id="@+id/callControlsSoundDevice"
        android:layout_width="match_parent"
        android:layout_height="wrap_content"
        app:actionTitle="@string/call_select_sound_device"
        app:leftIcon="@drawable/ic_call_speaker_default"
        app:tint="?attr/riotx_text_primary"
        app:titleTextColor="?attr/riotx_text_primary"
        tools:actionDescription="Speaker" />

    <im.vector.app.core.ui.views.BottomSheetActionButton
        android:id="@+id/callControlsSwitchCamera"
        android:layout_width="match_parent"
        android:layout_height="wrap_content"
        app:actionTitle="@string/call_switch_camera"
        app:leftIcon="@drawable/ic_video_flip"
        app:tint="?attr/riotx_text_primary"
        app:titleTextColor="?attr/riotx_text_primary"
        tools:actionDescription="Front" />

    <im.vector.app.core.ui.views.BottomSheetActionButton
        android:id="@+id/callControlsOpenDialPad"
        android:layout_width="match_parent"
        android:layout_height="wrap_content"
        app:actionTitle="@string/call_dial_pad_title"
        app:leftIcon="@drawable/ic_call_dial_pad"
        app:tint="?attr/riotx_text_primary"
        app:titleTextColor="?attr/riotx_text_primary"
        tools:actionDescription="" />

    <im.vector.app.core.ui.views.BottomSheetActionButton
        android:id="@+id/callControlsToggleSDHD"
        android:layout_width="match_parent"
        android:layout_height="wrap_content"
        app:actionTitle="@string/call_format_turn_hd_on"
        app:leftIcon="@drawable/ic_hd"
        app:tint="?attr/riotx_text_primary"
        app:titleTextColor="?attr/riotx_text_primary"
        tools:actionDescription="Front" />

    <im.vector.app.core.ui.views.BottomSheetActionButton
        android:id="@+id/callControlsToggleHoldResume"
        android:layout_width="match_parent"
        android:layout_height="wrap_content"
        app:actionTitle="Hold/resume"
        app:leftIcon="@drawable/ic_call_hold_action"
        app:tint="?attr/riotx_text_primary"
        app:titleTextColor="?attr/riotx_text_primary"
        tools:actionDescription="" />

<<<<<<< HEAD

=======
    <im.vector.app.core.ui.views.BottomSheetActionButton
        android:id="@+id/callControlsTransfer"
        android:layout_width="match_parent"
        android:layout_height="wrap_content"
        app:actionTitle="@string/call_transfer_title"
        app:leftIcon="@drawable/ic_call_transfer"
        app:tint="?attr/riotx_text_primary"
        tools:actionDescription="" />
>>>>>>> dd67e8c5

</LinearLayout><|MERGE_RESOLUTION|>--- conflicted
+++ resolved
@@ -58,9 +58,6 @@
         app:titleTextColor="?attr/riotx_text_primary"
         tools:actionDescription="" />
 
-<<<<<<< HEAD
-
-=======
     <im.vector.app.core.ui.views.BottomSheetActionButton
         android:id="@+id/callControlsTransfer"
         android:layout_width="match_parent"
@@ -68,7 +65,7 @@
         app:actionTitle="@string/call_transfer_title"
         app:leftIcon="@drawable/ic_call_transfer"
         app:tint="?attr/riotx_text_primary"
+        app:titleTextColor="?attr/riotx_text_primary"
         tools:actionDescription="" />
->>>>>>> dd67e8c5
 
 </LinearLayout>